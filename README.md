# Movie Profitability Predictor
This project aims to predict the profitability of movies using two different approaches:

A classification approach that predicts whether a movie will be profitable or not.
A regression approach that predicts the profitability of a movie in percentage terms.

## Requirements
Python 3
Libraries: pandas, numpy, scikit-learn. The specific versions of these libraries that are required can be found in the requirements.txt file.

## Dataset
The dataset used in this project is located in the ./data folder.

## Code
The source code for this project can be found in the ./src folder. It consists of two main Python scripts:

movie_profitability_classification.py: This script uses a Random Forest Classifier to predict whether a movie will be profitable or not, based on the defined categories. It uses features such as genre popularity, theme popularity, emotion rarity, reference, and budget to make these predictions.

movie_profitability_regression.py: This script uses Linear Regression to predict a movie's profitability in percentage terms. It uses the same features as the classification script.

<<<<<<< HEAD
Both scripts implement a flexible and reusable machine learning pipeline. This pipeline includes data loading, preprocessing, model training, and prediction. The preprocessing step includes handling of categorical variables via one-hot encoding and scaling of numerical features.
=======
Both scripts implement a flexible and reusable machine learning pipeline. This pipeline includes data loading, preprocessing, model training, and prediction.
>>>>>>> 042760bd

Predictions made by the scripts are saved in the ./predictions/classification and ./predictions/regression folders respectively.

## Classification Profitability Definitions
In the context of the classification task, the level of profitability is defined as follows:

If the profitability is greater than 50%, it's considered a success.
If the profitability is between 0% and 50%, it's considered a failure.
If the profitability is less than 0%, it's considered a total failure.
These categories are encoded as follows: 0 for total failure, 1 for failure, and 2 for success.<|MERGE_RESOLUTION|>--- conflicted
+++ resolved
@@ -18,11 +18,7 @@
 
 movie_profitability_regression.py: This script uses Linear Regression to predict a movie's profitability in percentage terms. It uses the same features as the classification script.
 
-<<<<<<< HEAD
-Both scripts implement a flexible and reusable machine learning pipeline. This pipeline includes data loading, preprocessing, model training, and prediction. The preprocessing step includes handling of categorical variables via one-hot encoding and scaling of numerical features.
-=======
 Both scripts implement a flexible and reusable machine learning pipeline. This pipeline includes data loading, preprocessing, model training, and prediction.
->>>>>>> 042760bd
 
 Predictions made by the scripts are saved in the ./predictions/classification and ./predictions/regression folders respectively.
 
